--- conflicted
+++ resolved
@@ -44,12 +44,7 @@
 ## 2. How to use
 
 ### Controller
-<<<<<<< HEAD
-
-Manual control with joystick using the launch file:
-=======
 Manual control with joystick can be started using the launch file:
->>>>>>> cb1284e6
 ```bash
 ros2 launch KogRob-EtoE-NN-Driving joy_teleop_manual.launch.py
 ```
